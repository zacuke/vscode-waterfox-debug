--- conflicted
+++ resolved
@@ -399,20 +399,11 @@
 
 		if (sourceAdapter !== undefined) {
 			sourceAdapter.actor = sourceActor;
-<<<<<<< HEAD
 			return;
 		}
 
 		const sourcePath = this.pathMapper.convertFirefoxSourceToPath(source);
 		sourceAdapter = threadAdapter.createSourceAdapter(sourceActor, sourcePath);
-=======
-
-		} else {
-
-			let sourcePath = this.pathMapper.convertFirefoxSourceToPath(source);
-			sourceAdapter = threadAdapter.createSourceAdapter(sourceActor, sourcePath);
-
-		}
 
 		this.sendEvent(new Event('newSource', <NewSourceEventBody>{
 			threadId: threadAdapter.id,
@@ -420,12 +411,11 @@
 			url: sourceActor.url || undefined,
 			path: sourceAdapter.sourcePath
 		}));
->>>>>>> 396c92d5
 
 		// check if this source should be skipped
 		let skipThisSource: boolean | undefined = undefined;
-		if (sourceAdapter.sourcePath !== undefined) {
-			skipThisSource = this.skipFilesManager.shouldSkipPath(sourceAdapter.sourcePath);
+		if (sourcePath !== undefined) {
+			skipThisSource = this.skipFilesManager.shouldSkipPath(sourcePath);
 		} else if (source.generatedUrl && (!source.url || !urlDetector.test(source.url))) {
 			skipThisSource = this.skipFilesManager.shouldSkipUrl(source.generatedUrl);
 		} else if (source.url) {
