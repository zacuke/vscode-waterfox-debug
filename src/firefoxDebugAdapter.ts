import * as os from 'os';
import * as path from 'path';
import { Socket } from 'net';
import { ChildProcess } from 'child_process';
import { Log } from './util/log';
import { concatArrays } from './util/misc';
import { findAddonId } from './util/addon';
import { launchFirefox, connect, waitForSocket } from './util/launcher';
import { Minimatch } from 'minimatch';
import { DebugProtocol } from 'vscode-debugprotocol';
import { DebugAdapterBase } from './debugAdapterBase';
import { DebugSession, InitializedEvent, TerminatedEvent, StoppedEvent, OutputEvent, ThreadEvent, BreakpointEvent, ContinuedEvent, Thread, StackFrame, Scope, Variable, Source, Breakpoint } from 'vscode-debugadapter';
import { DebugConnection, ActorProxy, TabActorProxy, WorkerActorProxy, ThreadActorProxy, ConsoleActorProxy, ExceptionBreakpoints, SourceActorProxy, BreakpointActorProxy, ObjectGripActorProxy, LongStringGripActorProxy } from './firefox/index';
import { ThreadAdapter, ThreadPauseCoordinator, BreakpointInfo, BreakpointsAdapter, SourceAdapter, BreakpointAdapter, FrameAdapter, EnvironmentAdapter, VariablesProvider, VariableAdapter, ObjectGripAdapter } from './adapter/index';
import { CommonConfiguration, LaunchConfiguration, AttachConfiguration, AddonType } from './adapter/launchConfiguration';

let log = Log.create('FirefoxDebugAdapter');
let pathConversionLog = Log.create('PathConversion');
let consoleActorLog = Log.create('ConsoleActor');

export class FirefoxDebugAdapter extends DebugAdapterBase {

	private firefoxProc?: ChildProcess;
	private firefoxDebugConnection: DebugConnection;
	private firefoxDebugSocketClosed: boolean;

	private pathMappings: [string | RegExp, string][] = [];
	private filesToSkip: RegExp[] = [];
	private addonType: AddonType | undefined;
	private addonId: string | undefined;
	private addonPath: string | undefined;
	private isWindowsPlatform: boolean;

	private reloadTabs = false;

	private nextThreadId = 1;
	private threadsById = new Map<number, ThreadAdapter>();
	private lastActiveConsoleThreadId: number = 0;

	private nextBreakpointId = 1;
	private breakpointsBySourcePath = new Map<string, BreakpointInfo[]>();
	private verifiedBreakpointSources: string[] = [];
	private threadPauseCoordinator = new ThreadPauseCoordinator();

	private nextFrameId = 1;
	private framesById = new Map<number, FrameAdapter>();

	private nextVariablesProviderId = 1;
	private variablesProvidersById = new Map<number, VariablesProvider>();

	private nextSourceId = 1;
	private sourcesById = new Map<number, SourceAdapter>();

	private exceptionBreakpoints: ExceptionBreakpoints = ExceptionBreakpoints.All;

	public constructor(debuggerLinesStartAt1: boolean, isServer: boolean = false) {
		super(debuggerLinesStartAt1, isServer);

		this.isWindowsPlatform = (os.platform() === 'win32');

		if (!isServer) {
			Log.consoleLog = (msg: string) => {
				this.sendEvent(new OutputEvent(msg + '\n'));
			}
		}
	}

	protected initialize(args: DebugProtocol.InitializeRequestArguments): DebugProtocol.Capabilities {
		return {
			supportsConfigurationDoneRequest: false,
			supportsEvaluateForHovers: false,
			supportsFunctionBreakpoints: false,
			supportsConditionalBreakpoints: true,
			exceptionBreakpointFilters: [
				{
					filter: 'all',
					label: 'All Exceptions',
					default: false
				},
				{
					filter: 'uncaught',
					label: 'Uncaught Exceptions',
					default: true
				}
			]
		};
	}

	protected async launch(args: LaunchConfiguration): Promise<void> {

		await this.readCommonConfiguration(args);

<<<<<<< HEAD
		let socket: Socket | undefined = undefined;

		if (args.reAttach) {
			try {
				socket = await connect(args.port || 6000, 'localhost');
				this.reloadTabs = true;
			} catch(err) {}
		}

		if (socket === undefined) {
			let proc = await launchFirefox(args);
			if (!args.reAttach) {
				this.firefoxProc = proc;
			}
			socket = await waitForSocket(args);
		}
=======
		// only send messages from Firefox' stdout to the debug console when debugging an addonSdk extension
		let sendToConsole: (msg: string) => void = 
			(this.addonType === 'addonSdk') ? 
				(msg) => this.sendEvent(new OutputEvent(msg, 'stdout')) :
				(msg) => undefined;

		this.firefoxProc = await launchFirefox(args, sendToConsole);
>>>>>>> ec7b9cbc

		this.startSession(socket);
	}

	protected async attach(args: AttachConfiguration): Promise<void> {

		await this.readCommonConfiguration(args);

		let socket = await connect(args.port || 6000, args.host || 'localhost');
		this.startSession(socket);
	}

	protected setBreakpoints(args: DebugProtocol.SetBreakpointsArguments): Promise<{ breakpoints: DebugProtocol.Breakpoint[] }> {
		let breakpoints = args.breakpoints || [];
		log.debug(`Setting ${breakpoints.length} breakpoints for ${args.source.path}`);

		let sourcePath = args.source.path;
		let breakpointInfos = breakpoints.map((breakpoint) => <BreakpointInfo>{
			id: this.nextBreakpointId++,
			requestedLine: breakpoint.line,
			condition: breakpoint.condition
		});

		//TODO handle undefined sourcePath
		this.breakpointsBySourcePath.set(sourcePath!, breakpointInfos);
		this.verifiedBreakpointSources = this.verifiedBreakpointSources.filter(
			(verifiedSourcePath) => (verifiedSourcePath !== sourcePath));

		return new Promise<{ breakpoints: DebugProtocol.Breakpoint[] }>((resolve, reject) => {

			this.threadsById.forEach((threadAdapter) => {

				let sourceAdapters = threadAdapter.findSourceAdaptersForPath(sourcePath);
				sourceAdapters.forEach((sourceAdapter) => {

					log.debug(`Found source ${args.source.path} on tab ${threadAdapter.actorName}`);

					let setBreakpointsPromise = threadAdapter.setBreakpoints(breakpointInfos, sourceAdapter);

					//TODO handle undefined sourcePath
					if (this.verifiedBreakpointSources.indexOf(sourcePath!) < 0) {

						setBreakpointsPromise.then(
							(breakpointAdapters) => {

								log.debug('Replying to setBreakpointsRequest with actual breakpoints from the first thread with this source');
								resolve({
									breakpoints: breakpointAdapters.map(
										(breakpointAdapter) => {
											let breakpoint: DebugProtocol.Breakpoint =
												new Breakpoint(true, breakpointAdapter.breakpointInfo.actualLine);
											breakpoint.id = breakpointAdapter.breakpointInfo.id;
											return breakpoint;
										})
								});
							});

						//TODO handle undefined sourcePath
						this.verifiedBreakpointSources.push(sourcePath!);
					}
				});
			});

			//TODO handle undefined sourcePath
			if (this.verifiedBreakpointSources.indexOf(sourcePath!) < 0) {
				log.debug (`Replying to setBreakpointsRequest (Source ${args.source.path} not seen yet)`);

				resolve({
					breakpoints: breakpointInfos.map((breakpointInfo) => {
						let breakpoint: DebugProtocol.Breakpoint =
							new Breakpoint(false, breakpointInfo.requestedLine);
						breakpoint.id = breakpointInfo.id;
						return breakpoint;
					})
				});
			}
		});
	}

	protected setExceptionBreakpoints(args: DebugProtocol.SetExceptionBreakpointsArguments): void {
		log.debug(`Setting exception filters: ${JSON.stringify(args.filters)}`);

		this.exceptionBreakpoints = ExceptionBreakpoints.None;

		if (args.filters.indexOf('all') >= 0) {
			this.exceptionBreakpoints = ExceptionBreakpoints.All;
		} else if (args.filters.indexOf('uncaught') >= 0) {
			this.exceptionBreakpoints = ExceptionBreakpoints.Uncaught;
		}

		this.threadsById.forEach((threadAdapter) =>
			threadAdapter.setExceptionBreakpoints(this.exceptionBreakpoints));
	}

	protected async pause(args: DebugProtocol.PauseArguments): Promise<void> {

		let threadAdapter = this.getThreadAdapter(args.threadId);
		this.setActiveThread(threadAdapter);

		await threadAdapter.interrupt();

		let stoppedEvent = new StoppedEvent('interrupt', threadAdapter.id);
		(<DebugProtocol.StoppedEvent>stoppedEvent).body.allThreadsStopped = false;
		this.sendEvent(stoppedEvent);
	}

	protected async next(args: DebugProtocol.NextArguments): Promise<void> {

		let threadAdapter = this.getThreadAdapter(args.threadId);
		this.setActiveThread(threadAdapter);

		await threadAdapter.stepOver();
	}

	protected async stepIn(args: DebugProtocol.StepInArguments): Promise<void> {

		let threadAdapter = this.getThreadAdapter(args.threadId);
		this.setActiveThread(threadAdapter);

		await threadAdapter.stepIn();
	}

	protected async stepOut(args: DebugProtocol.StepOutArguments): Promise<void> {

		let threadAdapter = this.getThreadAdapter(args.threadId);
		this.setActiveThread(threadAdapter);

		await threadAdapter.stepOut();
	}

	protected async continue(args: DebugProtocol.ContinueArguments): Promise<{ allThreadsContinued?: boolean }> {

		let threadAdapter = this.getThreadAdapter(args.threadId);
		this.setActiveThread(threadAdapter);

		await threadAdapter.resume();
		return { allThreadsContinued: false };
	}

	protected async getSource(args: DebugProtocol.SourceArguments): Promise<{ content: string, mimeType?: string }> {

		let sourceAdapter = this.sourcesById.get(args.sourceReference);
		if (!sourceAdapter) {
			throw new Error('Failed sourceRequest: the requested source reference can\'t be found');
		}

		let sourceGrip = await sourceAdapter.actor.fetchSource();

		if (typeof sourceGrip === 'string') {

			return { content: sourceGrip };

		} else {

			let longStringGrip = <FirefoxDebugProtocol.LongStringGrip>sourceGrip;
			let longStringActor = this.getOrCreateLongStringGripActorProxy(longStringGrip);
			let content = await longStringActor.fetchContent();
			return { content };

		}
	}

	protected getThreads(): { threads: DebugProtocol.Thread[] } {
		
		log.debug(`${this.threadsById.size} threads`);

		let threads: Thread[] = [];
		this.threadsById.forEach((threadAdapter) => {
			threads.push(new Thread(threadAdapter.id, threadAdapter.name));
		});

		return { threads };
	}

	protected async getStackTrace(args: DebugProtocol.StackTraceArguments): Promise<{ stackFrames: DebugProtocol.StackFrame[], totalFrames?: number }> {

		let threadAdapter = this.getThreadAdapter(args.threadId);
		this.setActiveThread(threadAdapter);

		let [frameAdapters, totalFrames] = 
			await threadAdapter.fetchStackFrames(args.startFrame || 0, args.levels || 0);

		let stackFrames = frameAdapters.map((frameAdapter) => frameAdapter.getStackframe());

		return { stackFrames, totalFrames };
	}

	protected getScopes(args: DebugProtocol.ScopesArguments): { scopes: DebugProtocol.Scope[] } {

		let frameAdapter = this.framesById.get(args.frameId);
		if (!frameAdapter) {
			throw new Error('Failed scopesRequest: the requested frame can\'t be found');
		}

		this.setActiveThread(frameAdapter.threadAdapter);

		let scopes = frameAdapter.scopeAdapters.map((scopeAdapter) => scopeAdapter.getScope());

		return { scopes };
	}

	protected async getVariables(args: DebugProtocol.VariablesArguments): Promise<{ variables: DebugProtocol.Variable[] }> {

		let variablesProvider = this.variablesProvidersById.get(args.variablesReference);
		if (!variablesProvider) {
			throw new Error('Failed variablesRequest: the requested object reference can\'t be found');
		}

		this.setActiveThread(variablesProvider.threadAdapter);

		let variables = await variablesProvider.threadAdapter.fetchVariables(variablesProvider);

		return { variables };
	}

	protected async evaluate(args: DebugProtocol.EvaluateArguments): Promise<{ result: string, type?: string, variablesReference: number, namedVariables?: number, indexedVariables?: number }> {

		let variable: Variable | undefined = undefined;

		if (args.context === 'watch') {

			if (args.frameId !== undefined) {

				let frameAdapter = this.framesById.get(args.frameId);
				if (frameAdapter !== undefined) {

					this.setActiveThread(frameAdapter.threadAdapter);

					let threadAdapter = frameAdapter.threadAdapter;
					let frameActorName = frameAdapter.frame.actor;

					variable = await threadAdapter.evaluate(args.expression, frameActorName);

				} else {
					log.warn(`Couldn\'t find specified frame for evaluating ${args.expression}`);
					throw 'not available';
				}

			} else {

				let threadAdapter = this.findConsoleThread();
				if (threadAdapter !== undefined) {

					variable = await threadAdapter.evaluate(args.expression);

				} else {
					log.info(`Couldn't find a console for evaluating watch ${args.expression}`);
					throw 'not available';
				}
			}

		} else {

			let threadAdapter = this.findConsoleThread();
			if (threadAdapter !== undefined) {

				let frameActorName: string | undefined = undefined;
				if (args.frameId !== undefined) {
					let frameAdapter = this.framesById.get(args.frameId);
					if (frameAdapter !== undefined) {
						frameActorName = frameAdapter.frame.actor;
					}
				}

				variable = await threadAdapter.consoleEvaluate(args.expression, frameActorName);

			} else {
				log.info(`Couldn't find a console for evaluating ${args.expression}`);
				throw 'not available';
			}
		}

		return {
			result: variable.value,
			variablesReference: variable.variablesReference
		};
	}

	protected async disconnect(args: DebugProtocol.DisconnectArguments): Promise<void> {

		let detachPromises: Promise<void>[] = [];
		if (!this.firefoxDebugSocketClosed) {
			this.threadsById.forEach((threadAdapter) => {
				detachPromises.push(threadAdapter.detach());
			});
		}
		await Promise.all(detachPromises);

		this.disconnectFirefox();
	}

	public registerVariablesProvider(variablesProvider: VariablesProvider) {
		let providerId = this.nextVariablesProviderId++;
		variablesProvider.variablesProviderId = providerId;
		this.variablesProvidersById.set(providerId, variablesProvider);
	}

	public unregisterVariablesProvider(variablesProvider: VariablesProvider) {
		this.variablesProvidersById.delete(variablesProvider.variablesProviderId);
	}

	public registerFrameAdapter(frameAdapter: FrameAdapter) {
		let frameId = this.nextFrameId++;
		frameAdapter.id = frameId;
		this.framesById.set(frameAdapter.id, frameAdapter);
	}

	public unregisterFrameAdapter(frameAdapter: FrameAdapter) {
		this.framesById.delete(frameAdapter.id);
	}

	public getOrCreateObjectGripActorProxy(objectGrip: FirefoxDebugProtocol.ObjectGrip): ObjectGripActorProxy {
		return this.firefoxDebugConnection.getOrCreate(objectGrip.actor, () =>
			new ObjectGripActorProxy(objectGrip, this.firefoxDebugConnection));
	}

	public getOrCreateLongStringGripActorProxy(longStringGrip: FirefoxDebugProtocol.LongStringGrip): LongStringGripActorProxy {
		return this.firefoxDebugConnection.getOrCreate(longStringGrip.actor, () =>
			new LongStringGripActorProxy(longStringGrip, this.firefoxDebugConnection));
	}

	private getThreadAdapter(threadId: number): ThreadAdapter {
		let threadAdapter = this.threadsById.get(threadId);
		if (!threadAdapter) {
			throw new Error(`Unknown threadId ${threadId}`);
		}
		return threadAdapter;
	}

	public convertFirefoxSourceToPath(source: FirefoxDebugProtocol.Source): string | undefined {
		if (!source) return undefined;

		if (source.addonID && (source.addonID === this.addonId)) {

			let sourcePath = this.removeQueryString(path.join(this.addonPath!, source.addonPath!));
			pathConversionLog.debug(`Addon script path: ${sourcePath}`);
			return sourcePath;

		} else if (source.isSourceMapped && source.generatedUrl && source.url && !this.urlDetector.test(source.url)) {

			let generatedPath = this.convertFirefoxUrlToPath(source.generatedUrl);
			if (!generatedPath) return undefined;

			let relativePath = source.url;

			let sourcePath = this.removeQueryString(path.join(path.dirname(generatedPath), relativePath));
			pathConversionLog.debug(`Sourcemapped path: ${sourcePath}`);
			return sourcePath;

		} else if (source.url) {
			return this.convertFirefoxUrlToPath(source.url);
		} else {
			return undefined;
		}
	}

	private urlDetector = /^[a-zA-Z][a-zA-Z0-9\+\-\.]*\:\//;

	private convertFirefoxUrlToPath(url: string): string | undefined {

		for (var i = 0; i < this.pathMappings.length; i++) {

			let [from, to] = this.pathMappings[i];

			if (typeof from === 'string') {

				if (url.substr(0, from.length) === from) {

					let path = this.removeQueryString(to + url.substr(from.length));
					if (this.isWindowsPlatform) {
						path = path.replace(/\//g, '\\');
					}

					pathConversionLog.debug(`Converted url ${url} to path ${path}`);
					return path;
				}

			} else {

				let match = from.exec(url);
				if (match) {

					let path = this.removeQueryString(to + match[1]);
					if (this.isWindowsPlatform) {
						path = path.replace(/\//g, '\\');
					}

					pathConversionLog.debug(`Converted url ${url} to path ${path}`);
					return path;
				}
			}
		}

		if ((url.substr(0, 11) === 'resource://') || (url.substr(0, 9) === 'chrome://') ||
			(url === 'XStringBundle') || (url.substr(0, 4) === 'jar:')) {
			pathConversionLog.info(`Can't convert url ${url} to path`);
		} else {
			pathConversionLog.warn(`Can't convert url ${url} to path`);
		}

		return undefined;
	}

	private removeQueryString(path: string): string {
		let queryStringIndex = path.indexOf('?');
		if (queryStringIndex >= 0) {
			return path.substr(0, queryStringIndex);
		} else {
			return path;
		}
	}

	private async readCommonConfiguration(args: CommonConfiguration): Promise<void> {

		if (args.log) {
			Log.config = args.log;
		}

		if (args.pathMappings) {
			args.pathMappings.forEach((pathMapping) => {
				this.pathMappings.push([ pathMapping.url, pathMapping.path ]);
			});
		}

		if (args.addonType) {

			if (!args.addonPath) {
				throw `If you set "addonType" you also have to set "addonPath" in the ${args.request} configuration`;
			}

			this.addonType = args.addonType;

			let success: boolean;
			let addonIdOrErrorMsg: string;
			this.addonId = await findAddonId(args.addonPath);
			this.addonPath = args.addonPath;

			if (this.addonType === 'addonSdk') {

				let rewrittenAddonId = this.addonId.replace("@", "-at-");
				let sanitizedAddonPath = this.addonPath;
				if (sanitizedAddonPath[sanitizedAddonPath.length - 1] === '/') {
					sanitizedAddonPath = sanitizedAddonPath.substr(0, sanitizedAddonPath.length - 1);
				}
				this.pathMappings.push([ 'resource://' + rewrittenAddonId, sanitizedAddonPath ]);

			} else if (this.addonType === 'webExtension') {

				let rewrittenAddonId = this.addonId.replace('{', '%7B').replace('}', '%7D');
				let sanitizedAddonPath = this.addonPath;
				if (sanitizedAddonPath[sanitizedAddonPath.length - 1] === '/') {
					sanitizedAddonPath = sanitizedAddonPath.substr(0, sanitizedAddonPath.length - 1);
				}
				this.pathMappings.push([ new RegExp('^moz-extension://[0-9a-f-]*(/.*)$'), sanitizedAddonPath]);
				this.pathMappings.push([ new RegExp(`^jar:file:.*/extensions/${rewrittenAddonId}.xpi!(/.*)$`), sanitizedAddonPath ]);

			}

		} else if (args.addonPath) {

			throw `If you set "addonPath" you also have to set "addonType" in the ${args.request} configuration`;

		} else if (args.url) {

			if (!args.webRoot) {
				throw `If you set "url" you also have to set "webRoot" in the ${args.request} configuration`;
			} else if (!path.isAbsolute(args.webRoot)) {
				throw `The "webRoot" property in the ${args.request} configuration has to be an absolute path`;
			}

			let webRootUrl = args.url;
			if (webRootUrl.indexOf('/') >= 0) {
				webRootUrl = webRootUrl.substr(0, webRootUrl.lastIndexOf('/'));
			}

			let webRoot = path.normalize(args.webRoot);
			if (this.isWindowsPlatform) {
				webRoot = webRoot.replace(/\\/g, '/');
			}
			if (webRoot[webRoot.length - 1] === '/') {
				webRoot = webRoot.substr(0, webRoot.length - 1);
			}

			this.pathMappings.forEach((pathMapping) => {
				const to = pathMapping[1];
				if ((typeof to === 'string') && (to.substr(0, 10) === '${webRoot}')) {
					pathMapping[1] = webRoot + to.substr(10);
				}
			});

			this.pathMappings.push([ webRootUrl, webRoot ]);

		} else if (args.webRoot) {

			throw `If you set "webRoot" you also have to set "url" in the ${args.request} configuration`;

		}

		this.pathMappings.push([(this.isWindowsPlatform ? 'file:///' : 'file://'), '']);

		pathConversionLog.info('Path mappings:');
		this.pathMappings.forEach(([from, to]) => pathConversionLog.info(`'${from}' => '${to}'`));

		if (args.skipFiles) {
			args.skipFiles.forEach((glob) => {

				let minimatch = new Minimatch(glob);
				let regExp = minimatch.makeRe();

				if (regExp) {
					this.filesToSkip.push(regExp);
				} else {
					log.warn(`Invalid glob pattern "${glob}" specified in "skipFiles"`);
				}
			})
		}

		return undefined;
	}

	private startSession(socket: Socket) {

		this.firefoxDebugConnection = new DebugConnection(socket);
		this.firefoxDebugSocketClosed = false;
		let rootActor = this.firefoxDebugConnection.rootActor;

		let nextTabId = 1;

		if (this.addonId) {
			// attach to Firefox addon
			rootActor.onInit(async () => {

				let addons = await rootActor.fetchAddons();
				addons.forEach((addon) => {
					if (addon.id === this.addonId) {
						let tabActor = new TabActorProxy(addon.actor, addon.name, '', this.firefoxDebugConnection);
						let consoleActor = new ConsoleActorProxy(addon.consoleActor, this.firefoxDebugConnection);
						this.attachTab(tabActor, consoleActor, nextTabId++, false, 'Addon');
						this.attachConsole(consoleActor);
					}
				});

				if (this.addonType === 'legacy') {
					rootActor.fetchProcess().then(([tabActor, consoleActor]) => {
						this.attachTab(tabActor, consoleActor, nextTabId++, true, 'Browser');
					});
				}
			});
		}

		// attach to all tabs, register the corresponding threads and inform VSCode about them
		rootActor.onTabOpened(([tabActor, consoleActor]) => {
			log.info(`Tab opened with url ${tabActor.url}`);
			let tabId = nextTabId++;
			this.attachTab(tabActor, consoleActor, tabId, true, `Tab ${tabId}`);
			this.attachConsole(consoleActor);
		});

		rootActor.onTabListChanged(() => {
			rootActor.fetchTabs();
		});

		rootActor.onInit(async () => {
			await rootActor.fetchTabs();
			this.reloadTabs = false;
		});

		socket.on('close', () => {
			log.info('Connection to Firefox closed - terminating debug session');
			this.firefoxDebugSocketClosed = true;
			this.sendEvent(new TerminatedEvent());
		});

		// now we are ready to accept breakpoints -> fire the initialized event to give UI a chance to set breakpoints
		this.sendEvent(new InitializedEvent());
	}

	private async attachTab(tabActor: TabActorProxy, consoleActor: ConsoleActorProxy, tabId: number, 
		hasWorkers: boolean, threadName: string): Promise<void> {

		let reload = this.reloadTabs;

		let threadActor: ThreadActorProxy;
		try {
			threadActor = await tabActor.attach();
		} catch (err) {
			log.error(`Failed attaching to tab: ${err}`);
			return;
		}

		log.debug(`Attached to tab ${tabActor.name}`);

		let threadId = this.nextThreadId++;
		let threadAdapter = new ThreadAdapter(threadId, threadActor, consoleActor,
			this.threadPauseCoordinator, threadName, this);

		this.attachThread(threadAdapter, threadActor.name);

		if (hasWorkers) {

			let nextWorkerId = 1;
			tabActor.onWorkerStarted(async (workerActor) => {

				log.info(`Worker started with url ${tabActor.url}`);

				let workerId = nextWorkerId++;

				try {
					await this.attachWorker(workerActor, tabId, workerId);
				} catch (err) {
					log.error(`Failed attaching to worker: ${err}`);
				}
			});

			tabActor.onWorkerListChanged(() => tabActor.fetchWorkers());
			tabActor.fetchWorkers();
		}

		try {

			await threadAdapter.init(this.exceptionBreakpoints, reload);

			this.threadsById.set(threadId, threadAdapter);
			this.sendEvent(new ThreadEvent('started', threadId));

			tabActor.onDetached(() => {
				this.threadsById.delete(threadId);
				this.sendEvent(new ThreadEvent('exited', threadId));
			});

		} catch (err) {
			// When the user closes a tab, Firefox creates an invisible tab and
			// immediately closes it again (while we're still trying to attach to it),
			// so the initialization for this invisible tab fails and we end up here.
			// Since we never sent the current threadId to VSCode, we can re-use it
			if (this.nextThreadId == (threadId + 1)) {
				this.nextThreadId--;
			}
			log.info(`Failed attaching to tab: ${err}`);
		}
	}

	private async attachWorker(workerActor: WorkerActorProxy, tabId: number, workerId: number): Promise<void> {

		let url = await workerActor.attach();
		let threadActor = await workerActor.connect();

		log.debug(`Attached to worker ${workerActor.name}`);

		let threadId = this.nextThreadId++;
		let threadAdapter = new ThreadAdapter(threadId, threadActor, undefined,
			this.threadPauseCoordinator, `Worker ${tabId}/${workerId}`, this);

		this.attachThread(threadAdapter, threadActor.name);

		await threadAdapter.init(this.exceptionBreakpoints, false);

		this.threadsById.set(threadId, threadAdapter);
		this.sendEvent(new ThreadEvent('started', threadId));

		workerActor.onClose(() => {
			this.threadsById.delete(threadId);
			this.sendEvent(new ThreadEvent('exited', threadId));
		});
	}

	private attachThread(threadAdapter: ThreadAdapter, actorName: string): void {

		threadAdapter.onNewSource((sourceActor) => {
			this.attachSource(sourceActor, threadAdapter);
		});

		threadAdapter.onPaused((reason) => {
			log.info(`Thread ${actorName} paused , reason: ${reason.type}`);
			let stoppedEvent = new StoppedEvent(reason.type, threadAdapter.id);
			(<DebugProtocol.StoppedEvent>stoppedEvent).body.allThreadsStopped = false;
			this.sendEvent(stoppedEvent);
		});

		threadAdapter.onResumed(() => {
			log.info(`Thread ${actorName} resumed unexpectedly`);
			this.sendEvent(new ContinuedEvent(threadAdapter.id));
		});

		threadAdapter.onExited(() => {
			log.info(`Thread ${actorName} exited`);
			this.threadsById.delete(threadAdapter.id);
			this.sendEvent(new ThreadEvent('exited', threadAdapter.id));
		});
	}

	private attachSource(sourceActor: SourceActorProxy, threadAdapter: ThreadAdapter): void {

		const source = sourceActor.source;
		const sourcePath = this.convertFirefoxSourceToPath(source);
		let sourceAdapter = threadAdapter.findCorrespondingSourceAdapter(source);

		if (sourceAdapter !== undefined) {

			sourceAdapter.actor = sourceActor;

		} else {

			let sourceId = this.nextSourceId++;
			sourceAdapter = threadAdapter.createSourceAdapter(sourceId, sourceActor, sourcePath);
			this.sourcesById.set(sourceId, sourceAdapter);

		}

		// check if this source should be skipped
		let pathToCheck: string | null | undefined = undefined;
		if (sourcePath !== undefined) {
			pathToCheck = sourcePath;
			if (this.isWindowsPlatform) {
				pathToCheck = pathToCheck.split('\\').join('/');
			}
		} else if (source.generatedUrl && (!source.url || !this.urlDetector.test(source.url))) {
			pathToCheck = source.generatedUrl;
		} else {
			pathToCheck = source.url;
		}

		if (pathToCheck) {

			let skipThisSource = false;
			for (let regExp of this.filesToSkip) {
				if (regExp.test(pathToCheck)) {
					skipThisSource = true;
					break;
				}
			}

			if (source.isBlackBoxed !== skipThisSource) {
				sourceActor.setBlackbox(skipThisSource);
				source.isBlackBoxed = skipThisSource;
			}
		}

		if (sourcePath && this.breakpointsBySourcePath.has(sourcePath)) {

			let breakpointInfos = this.breakpointsBySourcePath.get(sourcePath) || [];

			if (sourceAdapter !== undefined) {

				let setBreakpointsPromise = threadAdapter.setBreakpoints(
					breakpointInfos, sourceAdapter);

				if (this.verifiedBreakpointSources.indexOf(sourcePath) < 0) {

					setBreakpointsPromise.then((breakpointAdapters) => {

						log.debug('Updating breakpoints');

						breakpointAdapters.forEach((breakpointAdapter) => {
							let breakpoint: DebugProtocol.Breakpoint =
								new Breakpoint(true, breakpointAdapter.breakpointInfo.actualLine);
							breakpoint.id = breakpointAdapter.breakpointInfo.id;
							this.sendEvent(new BreakpointEvent('update', breakpoint));
						})

						this.verifiedBreakpointSources.push(sourcePath);
					})
				}
			};
		}
	}

	private attachConsole(consoleActor: ConsoleActorProxy): void {

		consoleActor.onConsoleAPICall((msg) => {
			consoleActorLog.debug(`Console API: ${JSON.stringify(msg)}`);

			let category = (msg.level === 'error') ? 'stderr' :
				(msg.level === 'warn') ? 'console' : 'stdout';
			let displayMsg = msg.arguments.join(',') + '\n';
			this.sendEvent(new OutputEvent(displayMsg, category));
		});

		consoleActor.onPageErrorCall((err) => {
			consoleActorLog.debug(`Page Error: ${JSON.stringify(err)}`);

			if (err.category === 'content javascript') {
				let category = err.exception ? 'stderr' : 'stdout';
				this.sendEvent(new OutputEvent(err.errorMessage + '\n', category));
			}
		});

		consoleActor.startListeners();
	}

	private setActiveThread(threadAdapter: ThreadAdapter): void {
		if (threadAdapter.hasConsole) {
			this.lastActiveConsoleThreadId = threadAdapter.id;
		}
	}

	private findConsoleThread(): ThreadAdapter | undefined {

		let threadAdapter: ThreadAdapter | undefined = this.threadsById.get(this.lastActiveConsoleThreadId);
		if (threadAdapter !== undefined) {
			return threadAdapter;
		}

		for (let i = 1; i < this.nextThreadId; i++) {
			if (this.threadsById.has(i)) {
				threadAdapter = this.threadsById.get(i)!;
				if (threadAdapter.hasConsole) {
					this.setActiveThread(threadAdapter);
					return threadAdapter;
				}
			}
		}

		return undefined;
	}

	private async disconnectFirefox(): Promise<void> {
		if (this.firefoxDebugConnection) {
			await this.firefoxDebugConnection.disconnect();
			if (this.firefoxProc) {
				this.firefoxProc.kill('SIGTERM');
				this.firefoxProc = undefined;
			}
		}
	}
}

DebugSession.run(FirefoxDebugAdapter);<|MERGE_RESOLUTION|>--- conflicted
+++ resolved
@@ -90,7 +90,6 @@
 
 		await this.readCommonConfiguration(args);
 
-<<<<<<< HEAD
 		let socket: Socket | undefined = undefined;
 
 		if (args.reAttach) {
@@ -101,21 +100,21 @@
 		}
 
 		if (socket === undefined) {
-			let proc = await launchFirefox(args);
+
+			// only send messages from Firefox' stdout to the debug console when debugging an addonSdk extension
+			let sendToConsole: (msg: string) => void = 
+				(this.addonType === 'addonSdk') ? 
+					(msg) => this.sendEvent(new OutputEvent(msg, 'stdout')) :
+					(msg) => undefined;
+
+			let proc = await launchFirefox(args, sendToConsole);
+
 			if (!args.reAttach) {
 				this.firefoxProc = proc;
 			}
+
 			socket = await waitForSocket(args);
 		}
-=======
-		// only send messages from Firefox' stdout to the debug console when debugging an addonSdk extension
-		let sendToConsole: (msg: string) => void = 
-			(this.addonType === 'addonSdk') ? 
-				(msg) => this.sendEvent(new OutputEvent(msg, 'stdout')) :
-				(msg) => undefined;
-
-		this.firefoxProc = await launchFirefox(args, sendToConsole);
->>>>>>> ec7b9cbc
 
 		this.startSession(socket);
 	}
